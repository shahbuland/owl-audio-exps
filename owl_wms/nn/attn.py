--- conflicted
+++ resolved
@@ -209,23 +209,13 @@
             # Get corresponding early block output
             early_idx = n_blocks - 1 - i
             early_feat = early_features[early_idx]
-<<<<<<< HEAD
 
             # Concatenate early and current features
             skip_idx = i - (mid_idx + 1)
-            x = torch.cat([x, early_feat], dim=-1)
-            x = self.skip_projs[skip_idx](x)
-
+            x = self.skip_projs[skip_idx](x, early_feat, cond)
+
+            # Block
             x = self.blocks[i](x, cond, block_mask, kv_cache)
-=======
-            
-            # Skip connection
-            skip_idx = i - (mid_idx + 1)
-            x = self.skip_projs[skip_idx](x, early_feat, cond)
-
-            # Block
-            x = self.blocks[i](x, cond, kv_cache)
->>>>>>> 2397c96a
 
         return x
 
